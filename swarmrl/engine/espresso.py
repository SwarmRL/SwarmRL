--- conflicted
+++ resolved
@@ -357,82 +357,6 @@
                     init_direction=init_direction,
                     type_colloid=type_colloid,
                 )
-<<<<<<< HEAD
-                self._rotate_colloid_to_2d(colloid, start_angle)
-
-            self.colloids.append(colloid)
-
-        self.colloid_radius_register.update({type_colloid: radius_simunits})
-        
-    def add_colloid_precisely(
-        self,
-        radius_colloid: pint.Quantity,
-        init_position: pint.Quantity,
-        init_3D_direction: np.array = [1, 0, 0],
-        init_2D_angle: float = 0,
-        type_colloid=0,
-    ):
-        """
-        Parameters
-        ----------
-        radius_colloid
-        init_position
-        init_3D_direction
-        init_2D_angle
-        type_colloid
-            The colloids created from this method call will have this type.
-            Multiple calls can be made with the same type_colloid.
-            Interaction models need to be made aware if there are different types
-            of colloids in the system if specific behaviour is desired.
-        Returns
-        -------
-        """
-
-        self._check_already_initialised()
-
-        radius_simunits = radius_colloid.m_as("sim_length")
-        init_center = init_position.m_as("sim_length")
-        init_3D_direction = init_3D_direction / np.linalg.norm(init_3D_direction)
-
-        (
-            particle_gamma_translation,
-            particle_gamma_rotation,
-        ) = _calc_friction_coefficients(
-            self.params.fluid_dyn_viscosity.m_as("sim_dyn_viscosity"), radius_simunits
-        )
-
-        if self.n_dims == 3:
-            colloid = self.system.part.add(
-                pos=init_center,
-                director=init_3D_direction,
-                rotation=3 * [True],
-                gamma=particle_gamma_translation,
-                gamma_rot=particle_gamma_rotation,
-                fix=3 * [False],
-                type=type_colloid,
-            )
-        else:
-            # initialize with body-frame = lab-frame to set correct rotation flags
-            # allow all rotations to bring the particle to correct state
-            start_angle = np.fmod(init_2D_angle, 2 * np.pi)
-            init_center[2] = 0  # get rid of z-coordinate in 2D coordinates
-            start_pos = init_center
-            colloid = self.system.part.add(
-                pos=start_pos,
-                fix=[False, False, True],
-                rotation=3 * [True],
-                gamma=particle_gamma_translation,
-                gamma_rot=particle_gamma_rotation,
-                quat=[1, 0, 0, 0],
-                type=type_colloid,
-            )
-            self._rotate_colloid_to_2d(colloid, start_angle)
-
-        self.colloids.append(colloid)
-
-        self.colloid_radius_register.update({type_colloid: radius_simunits})
-=======
->>>>>>> e1666cd1
 
     def add_rod(
         self,
@@ -574,54 +498,6 @@
         # the wall itself has no radius, only the particle radius counts
         self.colloid_radius_register.update({wall_type: 0.0})
 
-<<<<<<< HEAD
-
-    def add_maze(self, maze_walls: list, maze_type: int, wall_thickness: float):
-        z_offset = -100
-        maze_shapes = []
-
-        for wall in maze_walls:
-            a = [
-                wall[2] - wall[0],
-                wall[3] - wall[1],
-                0,
-            ]  # direction along lengthy wall
-            norm = np.linalg.norm(a)  # is also the norm of b
-            b = [
-                a[1] * wall_thickness / (2 * norm),
-                -a[0] * wall_thickness / (2 * norm),
-                0,
-            ]  # direction along wall_thickness of lengthy wall
-            corner = [
-                wall[0] - b[0] / 2,
-                wall[1] - b[1] / 2,
-                z_offset,
-            ]  # anchor point of wall shifted by wall_thickness*1/2
-            c = [0, 0, -z_offset * 2]  # direction along third axis of 2D simulation
-            maze_shapes.append(
-                espressomd.shapes.Rhomboid(corner=corner, a=a, b=b, c=c, direction=1)
-            )
-
-        for maze_shape in maze_shapes:
-            constr = espressomd.constraints.ShapeBasedConstraint(
-                shape=maze_shape, particle_type=maze_type, penetrable=False
-            )
-            self.system.constraints.add(constr)
-
-        # the maze wall itself has no radius, only the particle radius counts
-        self.colloid_radius_register.update({maze_type: 0.0})
-
-    def _setup_interactions(self):
-        for type_0, rad_0 in self.colloid_radius_register.items():
-            for type_1, rad_1 in self.colloid_radius_register.items():
-                if type_0 > type_1:
-                    continue
-                self.system.non_bonded_inter[type_0, type_1].wca.set_params(
-                    sigma=(rad_0 + rad_1) * 2 ** (-1 / 6),
-                    epsilon=self.params.WCA_epsilon.m_as("sim_energy"),
-                )
-
-=======
     def add_walls(
         self,
         wall_start_point: pint.Quantity,
@@ -708,7 +584,6 @@
 
         # the wall itself has no radius, only the particle radius counts
         self.colloid_radius_register.update({wall_type: 0.0})
->>>>>>> e1666cd1
 
     def _setup_interactions(self):
         for type_0, rad_0 in self.colloid_radius_register.items():
