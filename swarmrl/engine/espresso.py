--- conflicted
+++ resolved
@@ -130,8 +130,8 @@
 
         # register to lookup which colloids have been added to the system
         self.colloids_added_register = {
-            "add_colloid": {"times": float, "args": []},
-            "add_rod": {"times": float, "args": []},
+            "add_colloids": {"times": 0, "args": []},
+            "add_rod": {"times": 0, "args": []},
         }
 
         # after the first call to integrate, no more changes to the engine are allowed
@@ -179,8 +179,6 @@
         # configuration and change forces
         time_slice = self.params.time_slice.m_as("sim_time")
 
-        write_interval = self.params.write_interval.m_as("sim_time")
-
         box_l = np.array(3 * [self.params.box_length.m_as("sim_length")])
 
         # system setup. Skin is a verlet list parameter that has to be set, but only
@@ -188,15 +186,6 @@
         self.system.box_l = box_l
         self.system.time_step = time_step
         self.system.cell_system.skin = 0.4
-
-        # set writer params
-        steps_per_write_interval = int(round(write_interval / time_step))
-        self.params.steps_per_write_interval = steps_per_write_interval
-        if abs(steps_per_write_interval - write_interval / time_step) > 1e-10:
-            raise ValueError(
-                "inconsistent parameters: write_interval must be integer multiple of"
-                " time_step"
-            )
 
         # set integrator params
         steps_per_slice = int(round(time_slice / time_step))
@@ -224,93 +213,6 @@
                 "after the first call to integrate()"
             )
 
-<<<<<<< HEAD
-    def add_colloid_on_point(
-        self,
-        radius_colloid: pint.Quantity,
-        init_position: pint.Quantity,
-        init_direction: np.array = [1, 0, 0],
-        type_colloid=0,
-    ):
-        """
-        Parameters
-        ----------
-        radius_colloid
-        init_position
-        init_direction
-        type_colloid
-            The colloids created from this method call will have this type.
-            Multiple calls can be made with the same type_colloid.
-            Interaction models need to be made aware if there are different types
-            of colloids in the system if specific behaviour is desired.
-
-        Returns
-        -------
-        colloid.
-
-        """
-
-        self._check_already_initialised()
-
-        if type_colloid in self.colloid_radius_register.keys():
-            if self.colloid_radius_register[type_colloid] != radius_colloid.m_as(
-                "sim_length"
-            ):
-                raise ValueError(
-                    f"The chosen type {type_colloid} is already taken and used with a"
-                    f" different radius {self.colloid_radius_register[type_colloid]} ."
-                    " Choose a new combination"
-                )
-        radius_simunits = radius_colloid.m_as("sim_length")
-        init_center = init_position.m_as("sim_length")
-        init_direction = init_direction / np.linalg.norm(init_direction)
-
-        (
-            particle_gamma_translation,
-            particle_gamma_rotation,
-        ) = _calc_friction_coefficients(
-            self.params.fluid_dyn_viscosity.m_as("sim_dyn_viscosity"), radius_simunits
-        )
-
-        if self.n_dims == 3:
-            colloid = self.system.part.add(
-                pos=init_center,
-                director=init_direction,
-                rotation=3 * [True],
-                gamma=particle_gamma_translation,
-                gamma_rot=particle_gamma_rotation,
-                fix=3 * [False],
-                type=type_colloid,
-            )
-        else:
-            # initialize with body-frame = lab-frame to set correct rotation flags
-            # allow all rotations to bring the particle to correct state
-            init_center[2] = 0  # get rid of z-coordinate in 2D coordinates
-            start_pos = init_center
-            colloid = self.system.part.add(
-                pos=start_pos,
-                fix=[False, False, True],
-                rotation=3 * [True],
-                gamma=particle_gamma_translation,
-                gamma_rot=particle_gamma_rotation,
-                quat=[1, 0, 0, 0],
-                type=type_colloid,
-            )
-            theta, phi = utils.angles_from_vector(init_direction)
-            if abs(theta - np.pi / 2) > 10e-6:
-                raise ValueError(
-                    "It seem like you want to have a 2D simulation"
-                    " with colloids that point some amount in Z-direction."
-                    " Change something in your colloid setup."
-                )
-            self._rotate_colloid_to_2d(colloid, phi)
-
-        self.colloids.append(colloid)
-
-        self.colloid_radius_register.update({type_colloid: radius_simunits})
-
-        return colloid
-=======
     def reset_system(self):
         """
         Reset the system to its initial state.
@@ -337,7 +239,6 @@
             type_colloid=type_col,
         )
         self._remove_overlap(relaxation_steps=1000)
->>>>>>> 7ab0b961
 
     def add_colloids(
         self,
@@ -346,6 +247,7 @@
         random_placement_center: pint.Quantity,
         random_placement_radius: pint.Quantity,
         type_colloid=0,
+        reset=False,
     ):
         """
         Parameters
@@ -359,61 +261,67 @@
             Multiple calls can be made with the same type_colloid.
             Interaction models need to be made aware if there are different types
             of colloids in the system if specific behaviour is desired.
-
-        Returns
-        -------
-
-        """
-        self.colloids_added_register["add_colloids"]["times"] += 1
-        args = [
-            n_colloids,
-            radius_colloid,
-            random_placement_center,
-            random_placement_radius,
-            type_colloid,
-        ]
-        self.colloids_added_register["add_colloids"]["args"].append([args])
+        reset
+            If True, the function is called to after resetting the system. In
+            that case the function does not add the colloids to the register.
+        Returns
+        -------
+        colloid.
+
+        """
+        if not reset:
+            print("adding colloids")
+            self.colloids_added_register["add_colloids"]["times"] += 1
+            args = [
+                n_colloids,
+                radius_colloid,
+                random_placement_center,
+                random_placement_radius,
+                type_colloid,
+            ]
+            self.colloids_added_register["add_colloids"]["args"].append([args])
         self._check_already_initialised()
 
+        radius_simunits = radius_colloid.m_as("sim_length")
         init_center = random_placement_center.m_as("sim_length")
         init_rad = random_placement_radius.m_as("sim_length")
 
-<<<<<<< HEAD
-=======
         (
             particle_gamma_translation,
             particle_gamma_rotation,
         ) = _calc_friction_coefficients(
             self.params.fluid_dyn_viscosity.m_as("sim_dyn_viscosity"), radius_simunits
         )
->>>>>>> 7ab0b961
         for i in range(n_colloids):
-            start_pos = (
-                _get_random_start_pos(init_rad, init_center, self.n_dims, self.rng)
-                * self.ureg.sim_length
+            start_pos = _get_random_start_pos(
+                init_rad, init_center, self.n_dims, self.rng
             )
 
             if self.n_dims == 3:
-                director = utils.vector_from_angles(*utils.get_random_angles(self.rng))
-                self.add_colloid_on_point(
-                    radius_colloid=radius_colloid,
-                    init_position=start_pos,
-                    init_direction=director,
-                    type_colloid=type_colloid,
+                colloid = self.system.part.add(
+                    pos=start_pos,
+                    director=utils.vector_from_angles(
+                        *utils.get_random_angles(self.rng)
+                    ),
+                    rotation=3 * [True],
+                    gamma=particle_gamma_translation,
+                    gamma_rot=particle_gamma_rotation,
+                    fix=3 * [False],
+                    type=type_colloid,
                 )
             else:
                 # initialize with body-frame = lab-frame to set correct rotation flags
                 # allow all rotations to bring the particle to correct state
                 start_angle = 2 * np.pi * self.rng.random()
-                init_direction = utils.vector_from_angles(np.pi / 2, start_angle)
-                self.add_colloid_on_point(
-                    radius_colloid=radius_colloid,
-                    init_position=start_pos,
-                    init_direction=init_direction,
-                    type_colloid=type_colloid,
+                colloid = self.system.part.add(
+                    pos=start_pos,
+                    fix=[False, False, True],
+                    rotation=3 * [True],
+                    gamma=particle_gamma_translation,
+                    gamma_rot=particle_gamma_rotation,
+                    quat=[1, 0, 0, 0],
+                    type=type_colloid,
                 )
-<<<<<<< HEAD
-=======
                 self._rotate_colloid_to_2d(colloid, start_angle)
 
             self.colloids.append(colloid)
@@ -428,7 +336,6 @@
                 }
             }
         )
->>>>>>> 7ab0b961
 
     def add_rod(
         self,
@@ -538,14 +445,10 @@
             virtual_partcl.vs_auto_relate_to(center_part)
             self.colloids.append(virtual_partcl)
 
-<<<<<<< HEAD
-        self.colloid_radius_register.update({rod_particle_type: partcl_radius})
-=======
         self.colloid_radius_register.update(
             {rod_particle_type: {"radius": particl_radius, "n_colloids": n_particles}}
         )
 
->>>>>>> 7ab0b961
         return center_part
 
     def add_source_particle(self, pos: pint.Quantity, source_particle_type: int):
@@ -606,93 +509,6 @@
             wall_shapes.append(espressomd.shapes.Wall(dist=0, normal=[0, 0, 1]))
             wall_shapes.append(
                 espressomd.shapes.Wall(dist=-self.system.box_l[2], normal=[0, 0, -1])
-            )
-
-        for wall_shape in wall_shapes:
-            constr = espressomd.constraints.ShapeBasedConstraint(
-                shape=wall_shape, particle_type=wall_type, penetrable=False
-            )
-            self.system.constraints.add(constr)
-
-        # the wall itself has no radius, only the particle radius counts
-        self.colloid_radius_register.update({wall_type: 0.0})
-
-    def add_walls(
-        self,
-        wall_start_point: pint.Quantity,
-        wall_end_point: pint.Quantity,
-        wall_type: int,
-        wall_thickness: pint.Quantity,
-    ):
-        """
-        User defined walls will interact with particles through WCA.
-        Is NOT communicated to the interaction models, though.
-        The walls have a large height resulting in 2D-walls in a 2D-simulation.
-        The actual height adapts to the chosen box size.
-        The shape of the underlying constraint is a square.
-
-        Parameters
-        ----------
-        wall_start_point : pint.Quantity
-        np.array (n,2) with wall coordinates
-             [x_begin, y_begin]
-        wall_end_point : pint.Quantity
-        np.array (n,2) with wall coordinates
-             [x_end, y_end]
-        wall_type : int
-            Wall interacts with particles, so it needs its own type.
-        wall_thickness: pint.Quantity
-            wall thickness
-
-        Returns
-        -------
-        """
-
-        wall_start_point = wall_start_point.m_as("sim_length")
-        wall_end_point = wall_end_point.m_as("sim_length")
-        wall_thickness = wall_thickness.m_as("sim_length")
-
-        if len(wall_start_point) != len(wall_end_point):
-            raise ValueError(
-                " Please double check your walls. There are more or less "
-                f" starting points {len(wall_start_point)} than "
-                f" end points {len(wall_end_point)}. They should be equal."
-            )
-
-        self._check_already_initialised()
-        if wall_type in self.colloid_radius_register.keys():
-            if self.colloid_radius_register[wall_type] != 0.0:
-                raise ValueError(
-                    f" The chosen type {wall_type} is already taken"
-                    "and used with a different radius "
-                    f"{self.colloid_radius_register[wall_type]} ."
-                    " Choose a new combination"
-                )
-
-        z_height = self.system.box_l[2]
-        wall_shapes = []
-
-        for wall_index in range(len(wall_start_point)):
-            a = [
-                wall_end_point[wall_index, 0] - wall_start_point[wall_index, 0],
-                wall_end_point[wall_index, 1] - wall_start_point[wall_index, 1],
-                0,
-            ]  # direction along lengthy wall
-            c = [0, 0, z_height]  # direction along third axis of 2D simulation
-            norm_a = np.linalg.norm(a)  # is also the norm of b
-            norm_c = np.linalg.norm(c)
-            b = (
-                np.cross(a / norm_a, c / norm_c) * wall_thickness
-            )  # direction along second axis
-            # i.e along wall_thickness of lengthy wall
-            corner = [
-                wall_start_point[wall_index, 0] - b[0] / 2,
-                wall_start_point[wall_index, 1] - b[1] / 2,
-                0,
-            ]  # anchor point of wall shifted by wall_thickness*1/2
-
-            wall_shapes.append(
-                espressomd.shapes.Rhomboid(corner=corner, a=a, b=b, c=c, direction=1)
             )
 
         for wall_shape in wall_shapes:
@@ -882,6 +698,73 @@
             act_on_virtual=False,
         )
         self.system.integrator.set_brownian_dynamics()
+
+    def _integrate(self, n_slices, force_model: swarmrl.models.InteractionModel = None):
+        """
+        Integrate the system for n_slices steps.
+
+        Parameters
+        ----------
+        n_slices : int
+                Number of integration steps to run.
+        force_model : swarmrl.InteractionModel
+                A SwarmRL interaction model to decide particle interaction rules.
+
+        Returns
+        -------
+        Runs the simulation environment.
+        """
+
+        if not self.integration_initialised:
+            self._setup_interactions()
+            if not self.hdf5_initialized:
+                self._init_h5_output()
+                self.hdf5_initialized = True
+            self._remove_overlap()
+            self.integration_initialised = True
+
+        for _ in range(n_slices):
+            if (
+                self.system.time
+                >= self.params.write_interval.m_as("sim_time") * self.write_idx
+            ):
+                self._update_traj_holder()
+                self.write_idx += 1
+
+                if len(self.traj_holder["Times"]) >= self.write_chunk_size:
+                    self._write_traj_chunk_to_file()
+                    for val in self.traj_holder.values():
+                        val.clear()
+
+            swarmrl_colloids = []
+
+            if force_model is not None:
+                for col in self.colloids:
+                    swarmrl_colloids.append(
+                        swarmrl.models.interaction_model.Colloid(
+                            pos=col.pos, director=col.director, id=col.id, type=col.type
+                        )
+                    )
+                actions = force_model.calc_action(swarmrl_colloids)
+                for action, coll in zip(actions, self.colloids):
+                    coll.swimming = {"f_swim": action.force}
+                    coll.ext_torque = action.torque
+                    new_direction = action.new_direction
+                    if new_direction is not None:
+                        if self.n_dims == 3:
+                            coll.director = new_direction
+                        else:
+                            old_direction = coll.director
+                            rotation_angle = np.arccos(
+                                np.dot(new_direction, old_direction)
+                            )
+                            if rotation_angle > 1e-6:
+                                rotation_axis = np.cross(old_direction, new_direction)
+                                rotation_axis /= np.linalg.norm(rotation_axis)
+                                # only values of [0,0,1], [0,0,-1] can come out here,
+                                # plusminus numerical errors
+                                rotation_axis = [0, 0, round(rotation_axis[2])]
+                                coll.rotate(axis=rotation_axis, angle=rotation_angle)
 
     def manage_forces(self, force_model: swarmrl.models.InteractionModel = None):
         swarmrl_colloids = []
@@ -931,10 +814,8 @@
             self.slice_idx = 0
             self.step_idx = 0
             self._setup_interactions()
-            if not self.hdf5_initialized:
-                self._init_h5_output()
-                self.hdf5_initialized = True
             self._remove_overlap()
+            self._init_h5_output()
             self.integration_initialised = True
 
             self.manage_forces(force_model)
@@ -973,43 +854,9 @@
                     for val in self.traj_holder.values():
                         val.clear()
 
-<<<<<<< HEAD
             if self.step_idx == self.params.steps_per_slice * (self.slice_idx + 1):
                 self.slice_idx += 1
                 self.manage_forces(force_model)
-=======
-            swarmrl_colloids = []
-
-            if force_model is not None:
-                for col in self.colloids:
-                    swarmrl_colloids.append(
-                        swarmrl.models.interaction_model.Colloid(
-                            pos=col.pos, director=col.director, id=col.id, type=col.type
-                        )
-                    )
-                actions = force_model.calc_action(swarmrl_colloids)
-                for action, coll in zip(actions, self.colloids):
-                    coll.swimming = {"f_swim": action.force}
-                    coll.ext_torque = action.torque
-                    new_direction = action.new_direction
-                    if new_direction is not None:
-                        if self.n_dims == 3:
-                            coll.director = new_direction
-                        else:
-                            old_direction = coll.director
-                            rotation_angle = np.arccos(
-                                np.dot(new_direction, old_direction)
-                            )
-                            if rotation_angle > 1e-6:
-                                rotation_axis = np.cross(old_direction, new_direction)
-                                rotation_axis /= np.linalg.norm(rotation_axis)
-                                # only values of [0,0,1], [0,0,-1] can come out here,
-                                # plusminus numerical errors
-                                rotation_axis = [0, 0, round(rotation_axis[2])]
-                                coll.rotate(axis=rotation_axis, angle=rotation_angle)
-
-            self.system.integrator.run(self.params.steps_per_slice)
->>>>>>> 7ab0b961
 
     def finalize(self):
         """
