"""
Module for the espressoMD simulations.
"""
try:
    import espressomd
    from espressomd import System
except ModuleNotFoundError:
    print("WARNING: Could not find espressomd. Features will not be available")
import dataclasses
import logging
import os

import h5py
import numpy as np
import pint

import swarmrl.models.interaction_model

from .engine import Engine

<<<<<<< HEAD
=======
logger = logging.getLogger(__name__)

>>>>>>> 9aeaecde

@dataclasses.dataclass()
class MDParams:
    """
    class to hold all information needed to setup and run the MD simulation.
    Provide in whichever unit you want, all quantities will be converted to simulation
    units during setup

    non-obvious attributes
    ----------------------
    time_slice:
        MD runs with internal time step of time_step. The external force/torque from
        the force_model will not be updated at every single time step, instead every
        time_slice. Therefore, time_slice must be an integer multiple of time_step.
    initiation_radius: pint length or None
        If None (default), initialize particles randomly in the whole box. If pint
        length, initialize in the center of the box withing the specified radius.
        Make sure that initiation_radius <= box_l/2.
    """

    n_colloids: int
    ureg: pint.UnitRegistry
    box_length: pint.Quantity
    colloid_radius: pint.Quantity
    colloid_density: pint.Quantity
    fluid_dyn_viscosity: pint.Quantity
    WCA_epsilon: pint.Quantity
    temperature: pint.Quantity
    time_step: pint.Quantity
    time_slice: pint.Quantity
    write_interval: pint.Quantity
    initiation_radius: pint.Quantity = None


def _get_random_start_pos(
    init_radius: float, box_l: np.ndarray, rng: np.random.Generator, n_tries=100000
):
    if init_radius is None:
        return box_l * rng.random((3,))
    else:
        for _ in range(n_tries):
            start_pos = box_l * rng.random((3,))
            if np.linalg.norm(start_pos - box_l / 2.0) <= init_radius:
                return start_pos
    raise RuntimeError(f"Could not find suitable start position with {n_tries} tries")


class EspressoMD(Engine):
    """
    A class to manage the espressoMD environment.
    """

    def __init__(
        self,
        md_params,
        n_dims=3,
        seed=42,
        out_folder=".",
        write_chunk_size=100,
    ):
        """
        Constructor for the espressoMD engine.

        Parameters
        ----------
        md_params : espressomd.MDParams
                Parameter class for the espresso simulation.
        n_dims : int (default = 3)
                Number of dimensions to consider in the simulation
        seed : int
                Seed number for any generators.
        out_folder : str
                Path to an output folder to store data in. This file should have a
                reasonable amount of free space.
        write_chunk_size : int
                Chunk size to use in the hdf5 writing.
        """
        self.params = md_params
        self.out_folder = out_folder
        self.seed = seed
        self.n_dims = n_dims

        self._init_unit_system()
        self._init_h5_output(write_chunk_size)
        self._init_calculated_quantities()

        self.system = System(box_l=3 * [1])
        self.colloids = list()

        espressomd.assert_features(["ROTATION", "EXTERNAL_FORCES"])

    def _init_unit_system(self):
        """
        Initialize the unit registry managed by pint.

        Returns
        -------
        Updates the class state.
        """
        self.ureg = self.params.ureg

        # three basis units chosen arbitrarily
        self.ureg.define("sim_length = 1e-6 meter")
        self.ureg.define("sim_time = 1 second")
        self.ureg.define("sim_energy = 293 kelvin * boltzmann_constant")

        # derived units
        self.ureg.define("sim_velocity = sim_length / sim_time")
        self.ureg.define("sim_mass = sim_energy / sim_velocity**2")
        self.ureg.define("sim_dyn_viscosity = sim_mass / (sim_length * sim_time)")
        self.ureg.define("sim_force = sim_mass * sim_length / sim_time**2")

    def _init_h5_output(self, write_chunk_size: int):
        """
        Initialize the hdf5 output.

        This method will create a directory for the data to be stored within. Follwing
        this, a hdf5 database is constructed for storing of the simulation data.

        Parameters
        ----------
        write_chunk_size : int
                Chunk sized used in writing.

        Returns
        -------
        Creates hdf5 database and updates class state.
        """
        self.write_chunk_size = write_chunk_size
        self.h5_filename = self.out_folder + "/trajectory.hdf5"
        os.makedirs(self.out_folder, exist_ok=True)
        self.traj_holder = {
            "Times": list(),
            "Unwrapped_Positions": list(),
            "Velocities": list(),
            "Directors": list(),
        }

        with h5py.File(self.h5_filename, "a") as h5_outfile:
            part_group = h5_outfile.require_group("colloids")
            dataset_kwargs = dict(compression="gzip")
            traj_len = write_chunk_size

            part_group.require_dataset(
                "Times",
                shape=(traj_len, 1, 1),
                maxshape=(None, 1, 1),
                dtype=float,
                **dataset_kwargs,
            )
            for name in ["Unwrapped_Positions", "Velocities", "Directors"]:
                part_group.require_dataset(
                    name,
                    shape=(traj_len, self.params.n_colloids, 3),
                    maxshape=(None, self.params.n_colloids, 3),
                    dtype=float,
                    **dataset_kwargs,
                )
        self.write_idx = 0
        self.h5_time_steps_written = 0

    def _init_calculated_quantities(self):
        """
        Initialize computerd values to be set later.

        Returns
        -------
        Adds attributes to the class.
        """
        self.colloid_friction_translation = None
        self.colloid_friction_rotation = None

    def _write_traj_chunk_to_file(self):
        """
        Write a chunk of data to the HDF5 database

        Returns
        -------
        Adds data to the database and updates the class state.
        """
        n_new_timesteps = len(self.traj_holder["Times"])
        if n_new_timesteps == 0:
            return

        with h5py.File(self.h5_filename, "a") as h5_outfile:
            part_group = h5_outfile["colloids"]
            for key in self.traj_holder.keys():
                dataset = part_group[key]
                values = np.stack(self.traj_holder[key], axis=0)
                # save in format (time_step, n_particles, dimension)
                dataset.resize(self.h5_time_steps_written + n_new_timesteps, axis=0)
                dataset[
                    self.h5_time_steps_written : self.h5_time_steps_written
                    + n_new_timesteps,
                    ...,
                ] = values

        logger.debug(f"wrote {n_new_timesteps} time steps to hdf5 file")
        self.h5_time_steps_written += n_new_timesteps

    def setup_simulation(self):
        """
        Prepare the simulation box with the given parameters.

        Returns
        -------
        Update the class state.
        """
        # parameter unit conversion
        time_step = self.params.time_step.m_as("sim_time")
        # time slice: the amount of time the integrator runs before we look at the
        # configuration and change forces
        time_slice = self.params.time_slice.m_as("sim_time")
        colloid_radius = self.params.colloid_radius.m_as("sim_length")

        if self.n_dims == 3:
            box_l = np.array(3 * [self.params.box_length.m_as("sim_length")])
        elif self.n_dims == 2:
            box_l = np.array(
                2 * [self.params.box_length.m_as("sim_length")] + [3 * colloid_radius]
            )
        else:
            raise ValueError("we only support 2d or 3d systems")

        # system setup. Skin is a verlet list parameter that has to be set, but only
        # affects performance
        self.system.box_l = box_l
        self.system.time_step = time_step
        self.system.cell_system.skin = 0.4
        particle_type = 0

        init_radius = self.params.initiation_radius
        if init_radius is not None:
            init_radius = init_radius.m_as("sim_length")

        self.system.non_bonded_inter[particle_type, particle_type].wca.set_params(
            sigma=(2 * colloid_radius) * 2 ** (-1 / 6),
            epsilon=self.params.WCA_epsilon.m_as("sim_energy"),
        )

        # set up the particles. The handles will later be used to calculate/set forces
        rng = np.random.default_rng(self.seed)
        colloid_mass = (
            4.0
            / 3.0
            * np.pi
            * self.params.colloid_radius ** 3
            * self.params.colloid_density
        ).m_as("sim_mass")
        colloid_rinertia = 2.0 / 5.0 * colloid_mass * colloid_radius ** 2

        for _ in range(self.params.n_colloids):
            start_pos = _get_random_start_pos(init_radius, box_l, rng)

            if self.n_dims == 3:
                # http://mathworld.wolfram.com/SpherePointPicking.html
                theta, phi = [
                    np.arccos(2.0 * rng.random() - 1),
                    2.0 * np.pi * rng.random(),
                ]
                start_direction = [
                    np.sin(theta) * np.cos(phi),
                    np.sin(theta) * np.sin(phi),
                    np.cos(theta),
                ]
                colloid = self.system.part.add(
                    pos=start_pos,
                    director=start_direction,
                    mass=colloid_mass,
                    rinertia=3 * [colloid_rinertia],
                    rotation=3 * [True],
                    fix=3 * [False],
                )
            elif self.n_dims == 2:
                # initialize with body-frame = lab-frame to set correct rotation flags
                # allow all rotations to bring the particle to correct state
                colloid = self.system.part.add(
                    pos=start_pos,
                    mass=colloid_mass,
                    rinertia=3 * [colloid_rinertia],
                    fix=[False, False, True],
                    rotation=3 * [True],
                    quat=[1, 0, 0, 0],
                )

                colloid.rotate(axis=[0, 1, 0], angle=np.pi / 2.0)
                # now the particle points along the x-axis. The lab-z axis is the
                # body-frame (-x) -axis we only allow rotation around the
                # labframe-z-axis from now on
                colloid.rotation = [True, False, False]
                # now rotate in-plane to a random direction
                phi = 2 * np.pi * rng.random()
                colloid.rotate(axis=[0, 0, 1], angle=phi)
            else:
                raise ValueError("n_dims must be 2 or 3")

            self.colloids.append(colloid)

        self.colloid_friction_translation = (
            6
            * np.pi
            * self.params.fluid_dyn_viscosity.m_as("sim_dyn_viscosity")
            * colloid_radius
        )
        self.colloid_friction_rotation = (
            8
            * np.pi
            * self.params.fluid_dyn_viscosity.m_as("sim_dyn_viscosity")
            * colloid_radius ** 3
        )

        # remove overlap
        self.system.integrator.set_steepest_descent(
            f_max=0.0, gamma=self.colloid_friction_translation, max_displacement=0.1
        )
        self.system.integrator.run(1000)

        # set the brownian thermostat
        kT = (self.params.temperature * self.ureg.boltzmann_constant).m_as("sim_energy")
        self.system.thermostat.set_brownian(
            kT=kT,
            gamma=self.colloid_friction_translation,
            gamma_rotation=self.colloid_friction_rotation,
            seed=self.seed,
        )
        self.system.integrator.set_brownian_dynamics()

        # set integrator params
        steps_per_slice = int(round(time_slice / time_step))
        self.params.steps_per_slice = steps_per_slice
        if abs(steps_per_slice - time_slice / time_step) > 1e-10:
            raise ValueError(
<<<<<<< HEAD
                "inconsistent parameters: time_slice must be integer multiple of "
                "time_step"
=======
                "inconsistent parameters: time_slice must be integer multiple of"
                " time_step"
>>>>>>> 9aeaecde
            )

    def _update_database(self):
        """
        Dump stored data into hdf5 database.
        """

    def integrate(self, n_slices, force_model: swarmrl.models.InteractionModel):
        """
        Integrate the system for n_slices steps.

        Parameters
        ----------
        n_slices : int
                Number of integration steps to run.
        force_model : swarmrl.InteractionModel
                A SwarmRL interaction model to decide particle interaction rules.

        Returns
        -------
        Runs the simulation environment.
        """
        for _ in range(n_slices):
            if (
                self.system.time
                >= self.params.write_interval.m_as("sim_time") * self.write_idx
            ):
                self.traj_holder["Times"].append(
                    np.array([self.system.time])[np.newaxis, :]
                )
                self.traj_holder["Unwrapped_Positions"].append(
                    np.stack([c.pos for c in self.colloids], axis=0)
                )
                self.traj_holder["Velocities"].append(
                    np.stack([c.v for c in self.colloids], axis=0)
                )
                self.traj_holder["Directors"].append(
                    np.stack([c.director for c in self.colloids], axis=0)
                )
                self.write_idx += 1

                if len(self.traj_holder["Times"]) >= self.write_chunk_size:
                    self._write_traj_chunk_to_file()
                    for val in self.traj_holder.values():
                        val.clear()

            swarmrl_colloids = []
            for col in self.colloids:
                swarmrl_colloids.append(
                    swarmrl.models.interaction_model.Colloid(
                        pos=col.pos, director=col.director, id=col.id
                    )
                )
            actions = force_model.calc_action(swarmrl_colloids)
            for action, coll in zip(actions, self.colloids):
                coll.swimming = {"f_swim": action.force}
                coll.ext_torque = action.torque
                new_direction = action.new_direction
                if new_direction is not None:
                    if self.n_dims == 3:
                        coll.director = new_direction
                    else:
                        old_direction = coll.director
                        rotation_angle = np.arccos(np.dot(new_direction, old_direction))
                        if rotation_angle > 1e-6:
                            rotation_axis = np.cross(old_direction, new_direction)
                            rotation_axis /= np.linalg.norm(rotation_axis)
                            # only values of [0,0,1], [0,0,-1] can come out here,
                            # plusminus numerical errors
                            rotation_axis = [0, 0, round(rotation_axis[2])]
                            coll.rotate(axis=rotation_axis, angle=rotation_angle)

            self.system.integrator.run(self.params.steps_per_slice)

    def finalize(self):
        """
        Method to clean up after finishing the simulation

        Method will write the last chunks of trajectory
        """
        self._write_traj_chunk_to_file()

    def get_particle_data(self):
        """
        Collect specific particle information from the colloids.

        Returns
        -------
        information : dict
                A dict of information for all of the colloids in the system including
                unwrapped positions, velocities, and the directors of the colloids.
        """
        return {
            "Unwrapped_Positions": np.stack([c.pos for c in self.colloids]),
            "Velocities": np.stack([c.v for c in self.colloids]),
            "Directors": np.stack([c.director for c in self.colloids]),
        }

    def get_unit_system(self):
        """
        Collect the pin unit registry.

        Returns
        -------
        unit_registry: object
                The class unit registry.
        """
        return self.ureg<|MERGE_RESOLUTION|>--- conflicted
+++ resolved
@@ -6,23 +6,20 @@
     from espressomd import System
 except ModuleNotFoundError:
     print("WARNING: Could not find espressomd. Features will not be available")
+import numpy as np
+import h5py
+import os
+import logging
 import dataclasses
-import logging
-import os
-
-import h5py
-import numpy as np
 import pint
 
+from .engine import Engine
 import swarmrl.models.interaction_model
 
 from .engine import Engine
 
-<<<<<<< HEAD
-=======
 logger = logging.getLogger(__name__)
 
->>>>>>> 9aeaecde
 
 @dataclasses.dataclass()
 class MDParams:
@@ -355,19 +352,9 @@
         self.params.steps_per_slice = steps_per_slice
         if abs(steps_per_slice - time_slice / time_step) > 1e-10:
             raise ValueError(
-<<<<<<< HEAD
-                "inconsistent parameters: time_slice must be integer multiple of "
-                "time_step"
-=======
-                "inconsistent parameters: time_slice must be integer multiple of"
-                " time_step"
->>>>>>> 9aeaecde
+                "inconsistent parameters: time_slice must be integer multiple of time_step"
             )
 
-    def _update_database(self):
-        """
-        Dump stored data into hdf5 database.
-        """
 
     def integrate(self, n_slices, force_model: swarmrl.models.InteractionModel):
         """
