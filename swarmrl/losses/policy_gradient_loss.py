"""
Module for the parent class of the loss models.

Notes
-----
https://spinningup.openai.com/en/latest/algorithms/vpg.html
"""
from typing import Tuple

import numpy as np
import torch
import torch.nn.functional

from swarmrl.losses.loss import Loss


<<<<<<< HEAD
def compute_true_value_function(
    rewards: torch.tensor, gamma: float = 0.99, standardize: bool = True
):
    """
    Compute the true value function from the rewards.

    Parameters
    ----------
    rewards : torch.Tensor
            A tensor of scalar tasks on which the expected value is computed.
    gamma : float (default=0.99)
            A decay factor for the value of the tasks.
    standardize : bool (default=True)
            If true, the result is standardized.

    Returns
    -------
    expected_returns : torch.Tensor (n_particles, n_episodes)
            expected returns for each particle
    """
    n_episodes = rewards.shape[1]  # number of episodes.
    n_particles = rewards.shape[0]
    true_value_function = np.zeros(shape=(n_particles, n_episodes), dtype=np.float64)
    current_value_state = np.zeros(n_particles)

    for i in range(n_episodes)[::-1]:
        current_value_state = rewards[:, i] + current_value_state * gamma

        true_value_function[:, i] = current_value_state

    true_value_function = torch.tensor(true_value_function)
    # Standardize the value function.
    if standardize:
        mean = torch.reshape(torch.mean(true_value_function, dim=1), (n_particles, 1))
        std = torch.reshape(torch.std(true_value_function, dim=1), (n_particles, 1))
        true_value_function = (true_value_function - mean) / std

    return true_value_function


def compute_critic_loss(
    predicted_rewards: torch.Tensor, rewards: torch.Tensor
) -> np.ndarray:
    """
    Compute the critic loss.

    Parameters
    ----------
    predicted_rewards : torch.tensor
            Rewards predicted by the critic.
    rewards : torch.tensor
            Real rewards computed by the rewards rule.

    Notes
    -----
    Currently uses the Huber loss.
    """
    n_particles = predicted_rewards.shape[0]
    expected_returns = compute_true_value_function(rewards)
    loss_vector = np.zeros((n_particles,))

    for i in range(n_particles):
        loss_vector[i] = torch.nn.MSELoss(reduction="mean")(
            torch.tensor(predicted_rewards[i]), expected_returns[i]
        )

    return loss_vector


def compute_actor_loss(
    log_probs: torch.Tensor,
    predicted_values: torch.Tensor,
    rewards: torch.Tensor,
) -> torch.Tensor:
    """
    Compute the actor loss.

    Parameters
    ----------
    log_probs : torch.Tensor
            Probabilities returned by the actor.
    predicted_values
            Values predicted by the critic.
    rewards
            Real rewards.

    Returns
    -------

    """
    value_function = compute_true_value_function(rewards)
    advantage = value_function - predicted_values

    losses = -1 * torch.sum(torch.tensor(log_probs) * advantage, dim=1)

    return losses


=======
>>>>>>> 71d2c112
class PolicyGradientLoss(Loss):
    """
    Parent class for the reinforcement learning tasks.

    Notes
    -----
    """

    def __init__(self):
        """
        Constructor for the reward class.
        """
        super(Loss, self).__init__()
        self.n_particles = None
        self.n_time_steps = None

    def compute_loss(
<<<<<<< HEAD
        self,
        log_probabilities: torch.Tensor,
        values: torch.Tensor,
        rewards: torch.Tensor,
        entropy: torch.Tensor,
=======
            self,
            log_probabilities: torch.Tensor,
            values: torch.Tensor,
            rewards: torch.Tensor,
            entropy: torch.Tensor,
            n_particles: int,
            n_time_steps: int
>>>>>>> 71d2c112
    ) -> Tuple[torch.Tensor, torch.Tensor]:
        """
        Compute the loss functions for the actor and critic based on the reward.

        For full doc string, see the parent class.

        Returns
        -------
        loss_tuple : tuple
                (actor_loss, critic_loss)
        """
<<<<<<< HEAD
        actor_loss = compute_actor_loss(log_probabilities, values, rewards)
        critic_loss = compute_critic_loss(values, rewards)
=======
        self.n_particles = n_particles
        self.n_time_steps = n_time_steps

        actor_loss = self.compute_actor_loss(
            log_probabilities, values, rewards
        )
        critic_loss = self.compute_critic_loss(values, rewards)

        return actor_loss, critic_loss

    def compute_true_value_function(
            self, rewards: torch.tensor, gamma: float = 0.99, standardize: bool = True
    ):
        """
        Compute the true value function from the rewards.

        Parameters
        ----------
        rewards : torch.Tensor
                A tensor of scalar tasks on which the expected value is computed.
        gamma : float (default=0.99)
                A decay factor for the value of the tasks.
        standardize : bool (default=True)
                If true, the result is standardized.

        Returns
        -------
        expected_returns : torch.Tensor (n_timesteps, n_particles)
                expected returns for each particle
        """
        true_value_function = torch.zeros(
            self.n_time_steps, self.n_particles
        )
        current_value_state = torch.zeros(self.n_particles)

        for i in range(self.n_time_steps)[::-1]:
            current_value_state = torch.tensor(rewards)[i,
                                  :] + current_value_state * gamma

            true_value_function[i, :] = current_value_state

        # Standardize the value function.
        if standardize:
            mean = torch.mean(true_value_function, dim=0)
            std = torch.std(true_value_function, dim=0)

            true_value_function = ((true_value_function - mean) / std)

        return true_value_function

    def compute_critic_loss(
            self, predicted_rewards: torch.Tensor, rewards: torch.Tensor
    ) -> list:
        """
        Compute the critic loss.

        Parameters
        ----------
        predicted_rewards : torch.tensor
                Rewards predicted by the critic.
        rewards : torch.tensor
                Real rewards computed by the rewards rule.

        Notes
        -----
        Currently uses the Huber loss.
        """
        value_function = self.compute_true_value_function(rewards)
        loss_vector = []

        for i in range(self.n_particles):
            for j in range(self.n_time_steps):
                if j == 0:
                    particle_loss = torch.nn.functional.smooth_l1_loss(
                        predicted_rewards[j][i], value_function[j][i]
                    )
                else:
                    particle_loss = particle_loss + torch.nn.functional.smooth_l1_loss(
                        predicted_rewards[j][i], value_function[j][i]
                    )

            loss_vector.append(particle_loss)

        return loss_vector

    def compute_actor_loss(
            self,
            log_probs: torch.Tensor,
            predicted_values: torch.Tensor,
            rewards: torch.Tensor,
    ) -> list:
        """
        Compute the actor loss.

        Parameters
        ----------
        log_probs : torch.Tensor
                Probabilities returned by the actor.
        predicted_values
                Values predicted by the critic.
        rewards
                Real rewards.

        Returns
        -------
        losses : List
        """
        value_function = self.compute_true_value_function(rewards)
        advantage = value_function - torch.tensor(predicted_values)

        losses = []
        for i in range(self.n_particles):
            for j in range(self.n_time_steps):
                if j == 0:
                    particle_loss = log_probs[j][i] * advantage[j][i]
                else:
                    particle_loss = particle_loss + log_probs[j][i] * advantage[j][i]

            losses.append(-1 * particle_loss)
>>>>>>> 71d2c112

        return losses<|MERGE_RESOLUTION|>--- conflicted
+++ resolved
@@ -14,107 +14,6 @@
 from swarmrl.losses.loss import Loss
 
 
-<<<<<<< HEAD
-def compute_true_value_function(
-    rewards: torch.tensor, gamma: float = 0.99, standardize: bool = True
-):
-    """
-    Compute the true value function from the rewards.
-
-    Parameters
-    ----------
-    rewards : torch.Tensor
-            A tensor of scalar tasks on which the expected value is computed.
-    gamma : float (default=0.99)
-            A decay factor for the value of the tasks.
-    standardize : bool (default=True)
-            If true, the result is standardized.
-
-    Returns
-    -------
-    expected_returns : torch.Tensor (n_particles, n_episodes)
-            expected returns for each particle
-    """
-    n_episodes = rewards.shape[1]  # number of episodes.
-    n_particles = rewards.shape[0]
-    true_value_function = np.zeros(shape=(n_particles, n_episodes), dtype=np.float64)
-    current_value_state = np.zeros(n_particles)
-
-    for i in range(n_episodes)[::-1]:
-        current_value_state = rewards[:, i] + current_value_state * gamma
-
-        true_value_function[:, i] = current_value_state
-
-    true_value_function = torch.tensor(true_value_function)
-    # Standardize the value function.
-    if standardize:
-        mean = torch.reshape(torch.mean(true_value_function, dim=1), (n_particles, 1))
-        std = torch.reshape(torch.std(true_value_function, dim=1), (n_particles, 1))
-        true_value_function = (true_value_function - mean) / std
-
-    return true_value_function
-
-
-def compute_critic_loss(
-    predicted_rewards: torch.Tensor, rewards: torch.Tensor
-) -> np.ndarray:
-    """
-    Compute the critic loss.
-
-    Parameters
-    ----------
-    predicted_rewards : torch.tensor
-            Rewards predicted by the critic.
-    rewards : torch.tensor
-            Real rewards computed by the rewards rule.
-
-    Notes
-    -----
-    Currently uses the Huber loss.
-    """
-    n_particles = predicted_rewards.shape[0]
-    expected_returns = compute_true_value_function(rewards)
-    loss_vector = np.zeros((n_particles,))
-
-    for i in range(n_particles):
-        loss_vector[i] = torch.nn.MSELoss(reduction="mean")(
-            torch.tensor(predicted_rewards[i]), expected_returns[i]
-        )
-
-    return loss_vector
-
-
-def compute_actor_loss(
-    log_probs: torch.Tensor,
-    predicted_values: torch.Tensor,
-    rewards: torch.Tensor,
-) -> torch.Tensor:
-    """
-    Compute the actor loss.
-
-    Parameters
-    ----------
-    log_probs : torch.Tensor
-            Probabilities returned by the actor.
-    predicted_values
-            Values predicted by the critic.
-    rewards
-            Real rewards.
-
-    Returns
-    -------
-
-    """
-    value_function = compute_true_value_function(rewards)
-    advantage = value_function - predicted_values
-
-    losses = -1 * torch.sum(torch.tensor(log_probs) * advantage, dim=1)
-
-    return losses
-
-
-=======
->>>>>>> 71d2c112
 class PolicyGradientLoss(Loss):
     """
     Parent class for the reinforcement learning tasks.
@@ -132,13 +31,6 @@
         self.n_time_steps = None
 
     def compute_loss(
-<<<<<<< HEAD
-        self,
-        log_probabilities: torch.Tensor,
-        values: torch.Tensor,
-        rewards: torch.Tensor,
-        entropy: torch.Tensor,
-=======
             self,
             log_probabilities: torch.Tensor,
             values: torch.Tensor,
@@ -146,7 +38,6 @@
             entropy: torch.Tensor,
             n_particles: int,
             n_time_steps: int
->>>>>>> 71d2c112
     ) -> Tuple[torch.Tensor, torch.Tensor]:
         """
         Compute the loss functions for the actor and critic based on the reward.
@@ -158,10 +49,6 @@
         loss_tuple : tuple
                 (actor_loss, critic_loss)
         """
-<<<<<<< HEAD
-        actor_loss = compute_actor_loss(log_probabilities, values, rewards)
-        critic_loss = compute_critic_loss(values, rewards)
-=======
         self.n_particles = n_particles
         self.n_time_steps = n_time_steps
 
@@ -281,6 +168,5 @@
                     particle_loss = particle_loss + log_probs[j][i] * advantage[j][i]
 
             losses.append(-1 * particle_loss)
->>>>>>> 71d2c112
 
         return losses