--- conflicted
+++ resolved
@@ -10,13 +10,6 @@
     """
 
     def compute_loss(
-<<<<<<< HEAD
-        self,
-        log_probabilities: torch.Tensor,
-        values: torch.Tensor,
-        rewards: torch.Tensor,
-        entropy: torch.Tensor,
-=======
             self,
             log_probabilities: torch.Tensor,
             values: torch.Tensor,
@@ -24,7 +17,6 @@
             entropy: torch.Tensor,
             n_particles: int,
             n_time_steps: int
->>>>>>> 71d2c112
     ):
         """
 
