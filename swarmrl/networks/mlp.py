"""
Implement an MLP model.
"""
<<<<<<< HEAD
=======
import numpy as np
>>>>>>> 9aeaecde
import torch

from swarmrl.networks.network import Network


class MLP(Network):
    """
    Implement a multi-layer perceptron.

    Attributes
    ----------
    model : torch.nn.Module
            A stack of torch layers. This is essentially your network but the training
            and selection of the output will be handled by the MLP class.
    loss: torch.nn.module
                Loss function for this model.
    optimizer : torch.nn.Module
                Optimizer for this model.
    """

    def __init__(
        self,
        layer_stack: torch.nn.Module,
    ):
        """
        Construct the model.

        Parameters
        ----------
        layer_stack : torch.nn.Module
                Stack of torch layers e.g.
                torch.nn.Sequential(torch.nn.Linear(), torch.nn.ReLU(), ...)
                The input and output dimension of these models should be correct. The
                output dimension should be > 1, one of these outputs will be selected
                based on some distribution.
        """
        super(MLP, self).__init__()
        self.model = layer_stack

    def update_model(self, loss_vector: torch.Tensor, retain: bool = False):
        """
        Update the model.

        Parameters
        ----------
        retain : bool (default=False)
                If true, retain the graph for further back-propagation on a stale model.
        loss_vector : torch.Tensor
                Current state of the environment on which predictions should be made.
                The elements of the loss vector MUST be torch tensors in order for the
                backward() method to work.
        """
        for i, loss in enumerate(loss_vector):
            if i == 0:
                total_loss = loss
            else:
                total_loss = total_loss + loss

        self.optimizer.zero_grad()
        total_loss.backward(retain_graph=retain)
        self.optimizer.step()

    def forward(self, state: torch.Tensor):
        """
        Compute the forward pass over the network.
        """
        return self.model(state)<|MERGE_RESOLUTION|>--- conflicted
+++ resolved
@@ -1,12 +1,8 @@
 """
 Implement an MLP model.
 """
-<<<<<<< HEAD
-=======
+import torch
 import numpy as np
->>>>>>> 9aeaecde
-import torch
-
 from swarmrl.networks.network import Network
 
 
